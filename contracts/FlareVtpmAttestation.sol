// SPDX-License-Identifier: MIT
pragma solidity ^0.8.27;

import {IAttestation} from "./interfaces/IAttestation.sol";
import {IVerification} from "./interfaces/IVerification.sol";
import {BaseQuoteConfig, Header, QuoteConfig} from "./types/Common.sol";
import {InvalidVerifier, PayloadValidationFailed, SignatureVerificationFailed} from "./types/Common.sol";
import {ParserUtils} from "./utils/ParserUtils.sol";
<<<<<<< HEAD
import {Ownable} from "@openzeppelin/contracts/access/Ownable.sol";
import {Pausable} from "@openzeppelin/contracts/utils/Pausable.sol";
=======
import {OwnableUpgradeable} from "@openzeppelin/contracts-upgradeable/access/OwnableUpgradeable.sol";
import {UUPSUpgradeable} from "@openzeppelin/contracts-upgradeable/proxy/utils/UUPSUpgradeable.sol";
import {Initializable} from "@openzeppelin/contracts-upgradeable/proxy/utils/Initializable.sol";
>>>>>>> 13d79854

/**
 * @title FlareVtpmAttestation
 * @dev A contract for verifying RSA-signed JWTs and registering virtual Trusted Platform Module (vTPM) attestations.
 * Allows for configuring required vTPM specifications and validating token-based attestations.
 */
<<<<<<< HEAD
contract FlareVtpmAttestation is IAttestation, Ownable, Pausable {
=======
contract FlareVtpmAttestation is IAttestation, Initializable, OwnableUpgradeable, UUPSUpgradeable {
>>>>>>> 13d79854
    /// @notice Stores the vTPM configurations for each registered address
    mapping(address => QuoteConfig) public registeredQuotes;

    /// @notice Event emitted when a new vTPM quote configuration is registered
    event QuoteRegistered(address indexed sender, QuoteConfig config);

    /// @notice Event emitted when the base vTPM configuration requirements are updated
    event BaseQuoteConfigUpdated(string indexed imageDigest, string hwmodel, string swname, string iss, bool secboot);

    /// @notice The required base configuration for a vTPM to be considered valid
    BaseQuoteConfig internal requiredConfig;

    /// @notice Mapping of token types to their respective verifier contracts
    mapping(bytes => IVerification) public tokenTypeVerifiers;

    /**
     * @dev Disables initializers to prevent the implementation contract from being initialized.
     * @custom:oz-upgrades-unsafe-allow constructor
     */
    constructor() {
        _disableInitializers();
    }

    /**
     * @dev Initializes the contract, setting the initial owner and base configuration.
     * @param initialOwner The address that will be set as the initial owner.
     * @param hwmodel Hardware model of the device.
     * @param swname Software name or OS associated with the vTPM.
     * @param imageDigest Digest of the image used for verification.
     * @param iss The issuer string for the vTPM.
     * @param secboot Boolean indicating whether secure boot is required.
     */
    function initialize(
        address initialOwner,
        string calldata hwmodel,
        string calldata swname,
        string calldata imageDigest,
        string calldata iss,
        bool secboot
    ) external initializer {
        __Ownable_init(initialOwner);
        __UUPSUpgradeable_init();
        
        // Set initial base configuration
        requiredConfig = BaseQuoteConfig({
            hwmodel: bytes(hwmodel),
            swname: bytes(swname),
            imageDigest: bytes(imageDigest),
            iss: bytes(iss),
            secboot: secboot
        });
    }

    /**
     * @dev Assigns a verifier contract to handle a specific token type.
     * @param verifier Address of the contract implementing the IVerification interface for this token type.
     */
    function setTokenTypeVerifier(address verifier) external onlyOwner whenNotPaused {
        IVerification tokenTypeVerifier = IVerification(verifier);
        bytes memory tokenType = tokenTypeVerifier.tokenType();
        if (tokenType.length == 0) {
            revert InvalidVerifier();
        }
        tokenTypeVerifiers[tokenType] = tokenTypeVerifier;
    }

    /**
     * @dev Retrieves the registered vTPM quote configuration for a specific address.
     * @param quoteAddress Address of the vTPM owner.
     * @return QuoteConfig The configuration details associated with `quoteAddress`.
     */
    function getRegisteredQuote(address quoteAddress) external view returns (QuoteConfig memory) {
        return registeredQuotes[quoteAddress];
    }

    /**
     * @dev Updates the required base configuration parameters for vTPM verification.
     * Only the contract owner can set the configuration.
     * @param hwmodel Hardware model of the device.
     * @param swname Software name or OS associated with the vTPM.
     * @param imageDigest Digest of the image used for verification.
     * @param iss The issuer string for the vTPM.
     * @param secboot Boolean indicating whether secure boot is required.
     */
    function setBaseQuoteConfig(
        string calldata hwmodel,
        string calldata swname,
        string calldata imageDigest,
        string calldata iss,
        bool secboot
    ) external onlyOwner whenNotPaused {
        requiredConfig = BaseQuoteConfig({
            hwmodel: bytes(hwmodel),
            swname: bytes(swname),
            imageDigest: bytes(imageDigest),
            iss: bytes(iss),
            secboot: secboot
        });

        emit BaseQuoteConfigUpdated(imageDigest, hwmodel, swname, iss, secboot);
    }

    /**
     * @dev Verifies a JWT-based attestation and, if valid, registers the token for the caller.
     * Uses the `tokenTypeVerifiers` to validate the signature and payload against the expected configuration.
     * @param header JWT header as a Base64URL-decoded byte array.
     * @param payload JWT payload as a Base64URL-decoded byte array.
     * @param signature Signature associated with the JWT.
     * @return success Boolean indicating if the attestation was successfully verified and registered.
     */
    function verifyAndAttest(bytes calldata header, bytes calldata payload, bytes calldata signature)
        external
        whenNotPaused
        returns (bool success)
    {
        // Parse the JWT header to obtain the token type
        Header memory parsedHeader = parseHeader(header);

        // Retrieve the verifier based on the token type
        IVerification verifier = tokenTypeVerifiers[parsedHeader.tokenType];
        if (address(verifier) == address(0)) {
            revert InvalidVerifier();
        }

        // Verify the JWT signature
        (bool verified, bytes32 digest) = verifier.verifySignature(header, payload, signature, parsedHeader);
        if (!verified) {
            revert SignatureVerificationFailed("Signature does not match");
        }

        // Parse the JWT payload to obtain the vTPM configuration
        QuoteConfig memory payloadConfig = parsePayload(payload);

        // Validate the configuration in the payload
        validatePayload(payloadConfig);

        // Assign the verified digest to the configuration for record-keeping
        payloadConfig.digest = digest;

        // Register the vTPM attestation for the sender
        registeredQuotes[msg.sender] = payloadConfig;

        emit QuoteRegistered(msg.sender, payloadConfig);

        return true;
    }

    /**
     * @dev Parses the JWT header to extract metadata such as `tokenType` and `kid`.
     * Assumes a JSON structure with fields "kid" and "x5c" (PKI type) or "OIDC" as the default.
     * @param rawHeader Base64URL-decoded byte array representing the JWT header.
     * @return header A `Header` struct containing the parsed header information.
     */
    function parseHeader(bytes calldata rawHeader) internal pure returns (Header memory header) {
        // Extract "kid" field from the header
        header.kid = ParserUtils.extractStringValue(rawHeader, '"kid":"');
        if (ParserUtils.contains(rawHeader, bytes('"x5c":'))) {
            header.tokenType = bytes("PKI");
        } else {
            header.tokenType = bytes("OIDC");
        }
    }

    /**
     * @dev Parses the JWT payload to extract the vTPM configuration values.
     * @param rawPayload Base64URL-decoded byte array representing the JWT payload.
     * @return config A `QuoteConfig` struct with the parsed vTPM configuration values.
     */
    function parsePayload(bytes calldata rawPayload) internal pure returns (QuoteConfig memory config) {
        // Extract each field from the payload JSON
        config.exp = ParserUtils.extractUintValue(rawPayload, '"exp":');
        config.iat = ParserUtils.extractUintValue(rawPayload, '"iat":');
        config.base.iss = ParserUtils.extractStringValue(rawPayload, '"iss":"');
        config.base.secboot = ParserUtils.extractBoolValue(rawPayload, '"secboot":');
        config.base.hwmodel = ParserUtils.extractStringValue(rawPayload, '"hwmodel":"');
        config.base.swname = ParserUtils.extractStringValue(rawPayload, '"swname":"');
        config.base.imageDigest = ParserUtils.extractStringValue(rawPayload, '"image_digest":"');
    }

    /**
     * @dev Validates the parsed vTPM payload configuration against the required configuration.
     * Ensures that the configuration fields match the required values and checks the JWT's validity period.
     * @param config The vTPM configuration obtained from the JWT payload.
     */
    function validatePayload(QuoteConfig memory config) internal view {
        if (config.exp < block.timestamp) {
            revert PayloadValidationFailed("Invalid expiry time");
        }
        if (config.iat > block.timestamp) {
            revert PayloadValidationFailed("Invalid issued at time");
        }
        if (keccak256(config.base.iss) != keccak256(requiredConfig.iss)) {
            revert PayloadValidationFailed("Invalid issuer");
        }
        if (config.base.secboot != requiredConfig.secboot) {
            revert PayloadValidationFailed("Invalid 'secboot' value");
        }
        if (keccak256(config.base.hwmodel) != keccak256(requiredConfig.hwmodel)) {
            revert PayloadValidationFailed("Invalid hardware model");
        }
        if (keccak256(config.base.swname) != keccak256(requiredConfig.swname)) {
            revert PayloadValidationFailed("Invalid software name");
        }
        if (keccak256(config.base.imageDigest) != keccak256(requiredConfig.imageDigest)) {
            revert PayloadValidationFailed("Invalid image digest");
        }
    }

    /**
<<<<<<< HEAD
     * @dev Pauses the contract
     * Only the contract owner can pause the contract
     */
    function pause() public onlyOwner {
        _pause();
    }

    /**
     * @dev Unpauses the contract
     * Only the contract owner can unpause the contract
     */
    function unpause() public onlyOwner {
        _unpause();
    }
=======
     * @dev Authorizes contract upgrades. Only the owner can authorize upgrades.
     * @param newImplementation Address of the new implementation contract.
     */
    function _authorizeUpgrade(address newImplementation) internal override onlyOwner {}
>>>>>>> 13d79854
}<|MERGE_RESOLUTION|>--- conflicted
+++ resolved
@@ -6,25 +6,17 @@
 import {BaseQuoteConfig, Header, QuoteConfig} from "./types/Common.sol";
 import {InvalidVerifier, PayloadValidationFailed, SignatureVerificationFailed} from "./types/Common.sol";
 import {ParserUtils} from "./utils/ParserUtils.sol";
-<<<<<<< HEAD
-import {Ownable} from "@openzeppelin/contracts/access/Ownable.sol";
 import {Pausable} from "@openzeppelin/contracts/utils/Pausable.sol";
-=======
 import {OwnableUpgradeable} from "@openzeppelin/contracts-upgradeable/access/OwnableUpgradeable.sol";
 import {UUPSUpgradeable} from "@openzeppelin/contracts-upgradeable/proxy/utils/UUPSUpgradeable.sol";
 import {Initializable} from "@openzeppelin/contracts-upgradeable/proxy/utils/Initializable.sol";
->>>>>>> 13d79854
 
 /**
  * @title FlareVtpmAttestation
  * @dev A contract for verifying RSA-signed JWTs and registering virtual Trusted Platform Module (vTPM) attestations.
  * Allows for configuring required vTPM specifications and validating token-based attestations.
  */
-<<<<<<< HEAD
-contract FlareVtpmAttestation is IAttestation, Ownable, Pausable {
-=======
-contract FlareVtpmAttestation is IAttestation, Initializable, OwnableUpgradeable, UUPSUpgradeable {
->>>>>>> 13d79854
+contract FlareVtpmAttestation is IAttestation, Initializable, OwnableUpgradeable, UUPSUpgradeable, Pausable {
     /// @notice Stores the vTPM configurations for each registered address
     mapping(address => QuoteConfig) public registeredQuotes;
 
@@ -234,7 +226,6 @@
     }
 
     /**
-<<<<<<< HEAD
      * @dev Pauses the contract
      * Only the contract owner can pause the contract
      */
@@ -249,10 +240,8 @@
     function unpause() public onlyOwner {
         _unpause();
     }
-=======
      * @dev Authorizes contract upgrades. Only the owner can authorize upgrades.
      * @param newImplementation Address of the new implementation contract.
      */
     function _authorizeUpgrade(address newImplementation) internal override onlyOwner {}
->>>>>>> 13d79854
 }